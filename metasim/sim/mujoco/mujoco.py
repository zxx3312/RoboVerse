from __future__ import annotations

from typing import TYPE_CHECKING

import mujoco
import mujoco.viewer
import numpy as np
import torch
from dm_control import mjcf
from loguru import logger as log

from metasim.cfg.objects import ArticulationObjCfg, PrimitiveCubeCfg, PrimitiveCylinderCfg, PrimitiveSphereCfg
from metasim.cfg.robots import BaseRobotCfg

if TYPE_CHECKING:
    from metasim.cfg.scenario import ScenarioCfg

from metasim.constants import TaskType
from metasim.queries.base import BaseQueryType
from metasim.sim import BaseSimHandler, EnvWrapper, GymEnvWrapper
from metasim.sim.parallel import ParallelSimWrapper
from metasim.types import Action
from metasim.utils.state import CameraState, ObjectState, RobotState, TensorState

from .mujoco_querier import MujocoQuerier


class MujocoHandler(BaseSimHandler):
    def __init__(self, scenario: ScenarioCfg, optional_queries: dict[str, BaseQueryType] | None = None):
        super().__init__(scenario, optional_queries)
        self._actions_cache: list[Action] = []

        if scenario.num_envs > 1:
            raise ValueError("MujocoHandler only supports single envs, please run with --num_envs 1.")

        self._mujoco_robot_name = None
        self._robot_num_dof = None
        self._robot_path = self.robot.mjcf_path
        self._gravity_compensation = not self.robot.enabled_gravity

        self.viewer = None
        self.cameras = []
        for camera in scenario.cameras:
            self.cameras.append(camera)
        self._episode_length_buf = 0

        # FIXME: hard code decimation for now
        if self.task is not None and self.task.task_type == TaskType.LOCOMOTION:
            self.decimation = self.scenario.decimation
        else:
            log.warning("Warning: hard coding decimation to 25 for replaying trajectories")
            self.decimation = 25

        self._manual_pd_on = False
        self._p_gains = None
        self._d_gains = None
        self._torque_limits = None
        self._robot_default_dof_pos = None
        self._action_scale = scenario.control.action_scale
        self._action_offset = scenario.control.action_offset
        self._effort_controlled_joints = []
        self._position_controlled_joints = []
        self._current_action = None
        self._current_vel_target = None  # Track velocity targets

    def launch(self) -> None:
        model = self._init_mujoco()
        self.physics = mjcf.Physics.from_mjcf_model(model)
        self.data = self.physics.data

        self.body_names = [self.physics.model.body(i).name for i in range(self.physics.model.nbody)]
        self.robot_body_names = [
            body_name for body_name in self.body_names if body_name.startswith(self._mujoco_robot_name)
        ]

        self._init_torque_control()

        if not self.headless:
            self.viewer = mujoco.viewer.launch_passive(self.physics.model.ptr, self.physics.data.ptr)
            self.viewer.sync()

        if self.optional_queries is None:
            self.optional_queries = {}
        for query_name, query_type in self.optional_queries.items():
            query_type.bind_handler(self)

    def _init_torque_control(self):
        """Initialize torque control parameters based on robot configuration."""
        joint_names = self.get_joint_names(self.robot.name, sort=True)
        self._robot_num_dof = len(joint_names)

        self._p_gains = np.zeros(self._robot_num_dof)
        self._d_gains = np.zeros(self._robot_num_dof)
        self._torque_limits = np.zeros(self._robot_num_dof)

        self._manual_pd_on = any(mode == "effort" for mode in self.robot.control_type.values())

        default_dof_pos = []

        for i, joint_name in enumerate(joint_names):
            i_actuator_cfg = self.robot.actuators[joint_name]
            i_control_mode = self.robot.control_type.get(joint_name, "position")

            if joint_name in self.robot.default_joint_positions:
                default_pos = self.robot.default_joint_positions[joint_name]
            else:
                joint_id = self.physics.model.joint(f"{self._mujoco_robot_name}{joint_name}").id
                joint_range = self.physics.model.jnt_range[joint_id]
                default_pos = 0.3 * (joint_range[0] + joint_range[1])
            default_dof_pos.append(default_pos)

            if i_control_mode == "effort":
                self._effort_controlled_joints.append(i)
                self._p_gains[i] = i_actuator_cfg.stiffness
                self._d_gains[i] = i_actuator_cfg.damping

                if i_actuator_cfg.torque_limit is not None:
                    torque_limit = i_actuator_cfg.torque_limit
                else:
                    actuator_id = self.physics.model.actuator(f"{self._mujoco_robot_name}{joint_name}").id
                    torque_limit = self.physics.model.actuator_forcerange[actuator_id, 1]

                self._torque_limits[i] = self.scenario.control.torque_limit_scale * torque_limit

            elif i_control_mode == "position":
                self._position_controlled_joints.append(i)
            else:
                log.error(f"Unknown actuator control mode: {i_control_mode}, only support effort and position")
                raise ValueError

        self._robot_default_dof_pos = np.array(default_dof_pos)
        self._current_vel_target = None  # Initialize velocity target tracking

    def _apply_scale_to_mjcf(self, mjcf_model, scale):
        """Apply scale to all geoms, bodies, and sites in the MJCF model."""
        scale_x, scale_y, scale_z = scale

        for geom in mjcf_model.find_all("geom"):
            if hasattr(geom, "size") and geom.size is not None:
                size = list(geom.size)
                if geom.type in ["box", None]:
                    if len(size) >= 3:
                        geom.size = [size[0] * scale_x, size[1] * scale_y, size[2] * scale_z]
                elif geom.type == "sphere":
                    if len(size) >= 1:
                        geom.size = [size[0] * max(scale_x, scale_y, scale_z)]
                elif geom.type == "cylinder":
                    if len(size) >= 2:
                        radius_scale = max(scale_x, scale_y)
                        geom.size = [size[0] * radius_scale, size[1] * scale_z]
                elif geom.type == "capsule":
                    if len(size) >= 2:
                        radius_scale = max(scale_x, scale_y)
                        geom.size = [size[0] * radius_scale, size[1] * scale_z]
                elif geom.type == "ellipsoid":
                    if len(size) >= 3:
                        geom.size = [size[0] * scale_x, size[1] * scale_y, size[2] * scale_z]

            if hasattr(geom, "pos") and geom.pos is not None:
                pos = list(geom.pos)
                if len(pos) >= 3:
                    geom.pos = [pos[0] * scale_x, pos[1] * scale_y, pos[2] * scale_z]

        for body in mjcf_model.find_all("body"):
            if hasattr(body, "pos") and body.pos is not None:
                pos = list(body.pos)
                if len(pos) >= 3:
                    body.pos = [pos[0] * scale_x, pos[1] * scale_y, pos[2] * scale_z]

        for site in mjcf_model.find_all("site"):
            if hasattr(site, "pos") and site.pos is not None:
                pos = list(site.pos)
                if len(pos) >= 3:
                    site.pos = [pos[0] * scale_x, pos[1] * scale_y, pos[2] * scale_z]

            if hasattr(site, "size") and site.size is not None:
                size = list(site.size)
                if len(size) >= 1:
                    site.size = [size[0] * max(scale_x, scale_y, scale_z)]

        for joint in mjcf_model.find_all("joint"):
            if hasattr(joint, "pos") and joint.pos is not None:
                pos = list(joint.pos)
                if len(pos) >= 3:
                    joint.pos = [pos[0] * scale_x, pos[1] * scale_y, pos[2] * scale_z]

    def _set_framebuffer_size(self, mjcf_model, width, height):
        visual_elem = mjcf_model.visual
        global_elem = None
        for child in visual_elem._children:
            if child.tag == "global":
                global_elem = child
                break
        if global_elem is None:
            global_elem = visual_elem.add("global")
        global_elem.offwidth = width
        global_elem.offheight = height

    def _create_primitive_xml(self, obj):
        if isinstance(obj, PrimitiveCubeCfg):
            size_str = f"{obj.half_size[0]} {obj.half_size[1]} {obj.half_size[2]}"
            type_str = "box"
        elif isinstance(obj, PrimitiveCylinderCfg):
            size_str = f"{obj.radius} {obj.height}"
            type_str = "cylinder"
        elif isinstance(obj, PrimitiveSphereCfg):
            size_str = f"{obj.radius}"
            type_str = "sphere"
        else:
            raise ValueError("Unknown primitive type")

        rgba_str = f"{obj.color[0]} {obj.color[1]} {obj.color[2]} 1"
        xml = f"""
        <mujoco model="{obj.name}_model">
        <worldbody>
            <body name="{type_str}_body" pos="{0} {0} {0}">
            <geom name="{type_str}_geom" type="{type_str}" size="{size_str}" rgba="{rgba_str}"/>
            </body>
        </worldbody>
        </mujoco>
        """
        return xml.strip()

    def _init_mujoco(self) -> mjcf.RootElement:
        mjcf_model = mjcf.RootElement()
        if self.scenario.sim_params.dt is not None:
            mjcf_model.option.timestep = self.scenario.sim_params.dt

        ## Optional: Add ground grid
        # mjcf_model.asset.add('texture', name="texplane", type="2d", builtin="checker", width=512, height=512, rgb1=[0.2, 0.3, 0.4], rgb2=[0.1, 0.2, 0.3])
        # mjcf_model.asset.add('material', name="matplane", reflectance="0.", texture="texplane", texrepeat=[1, 1], texuniform=True)

        camera_max_width = 640
        camera_max_height = 480
        for camera in self.cameras:
            direction = np.array([
                camera.look_at[0] - camera.pos[0],
                camera.look_at[1] - camera.pos[1],
                camera.look_at[2] - camera.pos[2],
            ])
            direction = direction / np.linalg.norm(direction)
            up = np.array([0, 0, 1])
            right = np.cross(direction, up)
            right = right / np.linalg.norm(right)
            up = np.cross(right, direction)

            camera_params = {
                "pos": f"{camera.pos[0]} {camera.pos[1]} {camera.pos[2]}",
                "mode": "fixed",
                "fovy": camera.vertical_fov,
                "xyaxes": f"{right[0]} {right[1]} {right[2]} {up[0]} {up[1]} {up[2]}",
            }
            mjcf_model.worldbody.add("camera", name=f"{camera.name}_custom", **camera_params)
            camera_max_width = max(camera_max_width, camera.width)
            camera_max_height = max(camera_max_height, camera.height)

        if camera_max_width > 640 or camera_max_height > 480:
            self._set_framebuffer_size(mjcf_model, camera_max_width, camera_max_height)

        if self.scenario.try_add_table:
            mjcf_model.asset.add(
                "texture",
                name="texplane",
                type="2d",
                builtin="checker",
                width=512,
                height=512,
                rgb1=[0, 0, 0],
                rgb2=[1.0, 1.0, 1.0],
            )
            mjcf_model.asset.add(
                "material", name="matplane", reflectance="0.2", texture="texplane", texrepeat=[1, 1], texuniform=True
            )
            ground = mjcf_model.worldbody.add(
                "geom",
                type="plane",
                pos="0 0 0",
                size="100 100 0.001",
                quat="1 0 0 0",
                condim="3",
                conaffinity="15",
                material="matplane",
            )
        self.object_body_names = []
        self.mj_objects = {}
        for obj in self.objects:
            if isinstance(obj, (PrimitiveCubeCfg, PrimitiveCylinderCfg, PrimitiveSphereCfg)):
                xml_str = self._create_primitive_xml(obj)
                obj_mjcf = mjcf.from_xml_string(xml_str)
            else:
                obj_mjcf = mjcf.from_path(obj.mjcf_path)

            if hasattr(obj, "scale") and obj.scale != (1.0, 1.0, 1.0):
                self._apply_scale_to_mjcf(obj_mjcf, obj.scale)

            obj_attached = mjcf_model.attach(obj_mjcf)
            if not obj.fix_base_link:
                obj_attached.add("freejoint")
            self.object_body_names.append(obj_attached.full_identifier)
            self.mj_objects[obj.name] = obj_mjcf

        robot_xml = mjcf.from_path(self._robot_path)

        if hasattr(self.robot, "scale") and self.robot.scale != (1.0, 1.0, 1.0):
            self._apply_scale_to_mjcf(robot_xml, self.robot.scale)

        robot_attached = mjcf_model.attach(robot_xml)
        if not self.robot.fix_base_link:
            robot_attached.add("freejoint")
        self.robot_attached = robot_attached
        self.mj_objects[self.robot.name] = robot_xml
        self._mujoco_robot_name = robot_xml.full_identifier
        return mjcf_model

    def _get_actuator_states(self, obj_name):
        """Get actuator states (targets and forces)."""
        actuator_states = {
            "dof_pos_target": {},
            "dof_vel_target": {},
            "dof_torque": {},
        }

        for actuator_id in range(self.physics.model.nu):
            actuator = self.physics.model.actuator(actuator_id)
            if actuator.name.startswith(self._mujoco_robot_name):
                clean_name = actuator.name[len(self._mujoco_robot_name) :]

                actuator_states["dof_pos_target"][clean_name] = float(
                    self.physics.data.ctrl[actuator_id].item()
                )  # Hardcoded to position control
                actuator_states["dof_vel_target"][clean_name] = None
                actuator_states["dof_torque"][clean_name] = float(self.physics.data.actuator_force[actuator_id].item())

        return actuator_states

    def _pack_state(self, body_ids: list[int]):
        """
        Pack pos(3), quat(4), lin_vel_world(3), ang_vel(3) for one-env MuJoCo.

        Args:
            body_ids: list of body IDs, e.g. [root_id] or [root_id] + body_ids_reindex

        Returns:
            root_np: numpy (13,)      — the first body
            body_np: numpy (n_body,13)     — n_body bodies
        """
        data = self.physics.data
        pos = data.xpos[body_ids]
        quat = data.xquat[body_ids]

        # angular ω (world) & v @ subtree_com
        w = data.cvel[body_ids, 0:3]
        v = data.cvel[body_ids, 3:6]

        # compute world‐frame linear velocity at body origin
        offset = data.xpos[body_ids] - data.subtree_com[body_ids]
        lin_world = v + np.cross(w, offset)

        full = np.concatenate([pos, quat, lin_world, w], axis=1)
        root_np = full[0]
        return root_np, full  # root, bodies

    def _get_states(self, env_ids: list[int] | None = None) -> list[dict]:
        object_states = {}
        for obj in self.objects:
            model_name = self.mj_objects[obj.name].model

            obj_body_id = self.physics.model.body(f"{model_name}/").id
            if isinstance(obj, ArticulationObjCfg):
                joint_names = self.get_joint_names(obj.name, sort=True)
                body_ids_reindex = self._get_body_ids_reindex(obj.name)

                root_np, body_np = self._pack_state([obj_body_id] + body_ids_reindex)

                state = ObjectState(
                    root_state=torch.from_numpy(root_np).float().unsqueeze(0),  # (1,13)
                    body_names=self.get_body_names(obj.name),
                    body_state=torch.from_numpy(body_np).float().unsqueeze(0),  # (1,n_body,13)
                    joint_pos=torch.tensor([
                        self.physics.data.joint(f"{model_name}/{jn}").qpos.item() for jn in joint_names
                    ]).unsqueeze(0),
                    joint_vel=torch.tensor([
                        self.physics.data.joint(f"{model_name}/{jn}").qvel.item() for jn in joint_names
                    ]).unsqueeze(0),
                )
            else:
                root_np, _ = self._pack_state([obj_body_id])

                state = ObjectState(
                    root_state=torch.from_numpy(root_np).float().unsqueeze(0),  # (1,13)
                )
            object_states[obj.name] = state

        robot_states = {}
        for robot in [self.robot]:
            model_name = self.mj_objects[robot.name].model
            obj_body_id = self.physics.model.body(f"{model_name}/").id
            joint_names = self.get_joint_names(robot.name, sort=True)
            actuator_reindex = self._get_actuator_reindex(robot.name)
            body_ids_reindex = self._get_body_ids_reindex(robot.name)

            root_np, body_np = self._pack_state([obj_body_id] + body_ids_reindex)

            state = RobotState(
                body_names=self.get_body_names(robot.name),
                root_state=torch.from_numpy(root_np).float().unsqueeze(0),  # (1,13)
                body_state=torch.from_numpy(body_np).float().unsqueeze(0),  # (1,n_body,13)
                joint_pos=torch.tensor([
                    self.physics.data.joint(f"{model_name}/{jn}").qpos.item() for jn in joint_names
                ]).unsqueeze(0),
                joint_vel=torch.tensor([
                    self.physics.data.joint(f"{model_name}/{jn}").qvel.item() for jn in joint_names
                ]).unsqueeze(0),
                joint_pos_target=torch.from_numpy(self.physics.data.ctrl[actuator_reindex]).unsqueeze(0),
                joint_vel_target=torch.from_numpy(self._current_vel_target).unsqueeze(0)
                if self._current_vel_target is not None
                else None,
                joint_effort_target=torch.from_numpy(self.physics.data.actuator_force[actuator_reindex]).unsqueeze(0),
            )
            robot_states[robot.name] = state

        camera_states = {}
        for camera in self.cameras:
            camera_id = f"{camera.name}_custom"  # XXX: hard code camera id for now
            camera_states[camera.name] = {}
            if "rgb" in camera.data_types:
                rgb = self.physics.render(width=camera.width, height=camera.height, camera_id=camera_id, depth=False)
                rgb = torch.from_numpy(rgb.copy()).unsqueeze(0)
            if "depth" in camera.data_types:
                depth = self.physics.render(width=camera.width, height=camera.height, camera_id=camera_id, depth=True)
                depth = torch.from_numpy(depth.copy()).unsqueeze(0)
            state = CameraState(rgb=rgb, depth=depth)
            camera_states[camera.name] = state
        extras = self.get_extra()
<<<<<<< HEAD
        return TensorState(objects=object_states, robots=robot_states, cameras=camera_states, extras=extras)
=======

        return TensorState(objects=object_states, robots=robot_states, cameras=camera_states, sensors={}, extras=extras)
>>>>>>> f4d80ce9

    def _set_root_state(self, obj_name, obj_state, zero_vel=False):
        """Set root position and rotation."""
        if "pos" not in obj_state and "rot" not in obj_state:
            return

        if obj_name == self.robot.name:
            if not self.robot.fix_base_link:
                root_joint = self.physics.data.joint(self._mujoco_robot_name)
                root_joint.qpos[:3] = obj_state.get("pos", [0, 0, 0])
                root_joint.qpos[3:7] = obj_state.get("rot", [1, 0, 0, 0])
                if zero_vel:
                    root_joint.qvel[:6] = 0
            else:
                root_body = self.physics.named.model.body_pos[self._mujoco_robot_name]
                root_body_quat = self.physics.named.model.body_quat[self._mujoco_robot_name]
                root_body[:] = obj_state.get("pos", [0, 0, 0])
                root_body_quat[:] = obj_state.get("rot", [1, 0, 0, 0])
        else:
            model_name = self.mj_objects[obj_name].model + "/"
            try:
                obj_joint = self.physics.data.joint(model_name)
                obj_joint.qpos[:3] = obj_state["pos"]
                obj_joint.qpos[3:7] = obj_state["rot"]
                if zero_vel:
                    obj_joint.qvel[:6] = 0
            except KeyError:
                obj_body = self.physics.named.model.body_pos[model_name]
                obj_body_quat = self.physics.named.model.body_quat[model_name]
                obj_body[:] = obj_state["pos"]
                obj_body_quat[:] = obj_state["rot"]

    def _set_joint_state(self, obj_name, obj_state, zero_vel=False):
        """Set joint positions."""
        if "dof_pos" not in obj_state:
            return

        for joint_name, joint_pos in obj_state["dof_pos"].items():
            full_joint_name = (
                f"{self._mujoco_robot_name}{joint_name}" if obj_name == self.robot.name else f"{obj_name}/{joint_name}"
            )
            joint = self.physics.data.joint(full_joint_name)
            joint.qpos = joint_pos
            if zero_vel:
                joint.qvel = 0
            try:
                actuator = self.physics.model.actuator(full_joint_name)
                self.physics.data.ctrl[actuator.id] = joint_pos
            except KeyError:
                pass

    def _set_states(self, states, env_ids=None, zero_vel=True):
        if len(states) > 1:
            raise ValueError("MujocoHandler only supports single env state setting")

        states_flat = [state["objects"] | state["robots"] for state in states]
        for obj_name, obj_state in states_flat[0].items():
            self._set_root_state(obj_name, obj_state, zero_vel)
            self._set_joint_state(obj_name, obj_state, zero_vel)
        self.physics.forward()

    def get_extra(self):
        return {k: MujocoQuerier.query(v, self) for k, v in (self.spec or {}).items() if v is not None}

    def _disable_robotgravity(self):
        gravity_vec = np.array([0.0, 0.0, -9.81])

        self.physics.data.xfrc_applied[:] = 0
        for body_name in self.robot_body_names:
            body_id = self.physics.model.body(body_name).id
            force_vec = -gravity_vec * self.physics.model.body(body_name).mass
            self.physics.data.xfrc_applied[body_id, 0:3] = force_vec
            self.physics.data.xfrc_applied[body_id, 3:6] = 0

    def _compute_effort(self, actions):
        """Compute effort from actions using PD controller."""
        action_scaled = self._action_scale * actions
        joint_names = self.get_joint_names(self.robot.name, sort=True)
        robot_dof_pos = np.array([
            self.physics.data.joint(f"{self._mujoco_robot_name}{jn}").qpos[0] for jn in joint_names
        ])
        robot_dof_vel = np.array([
            self.physics.data.joint(f"{self._mujoco_robot_name}{jn}").qvel[0] for jn in joint_names
        ])

        if self._action_offset:
            effort = (
                self._p_gains * (action_scaled + self._robot_default_dof_pos - robot_dof_pos)
                - self._d_gains * robot_dof_vel
            )
        else:
            effort = self._p_gains * (action_scaled - robot_dof_pos) - self._d_gains * robot_dof_vel

        effort = np.clip(effort, -self._torque_limits, self._torque_limits)

        return effort

    def _apply_pd_control(self, actions):
        """Apply torque control using computed efforts."""
        effort = self._compute_effort(actions)

        joint_names = self.get_joint_names(self.robot.name, sort=True)
        for i in self._effort_controlled_joints:
            joint_name = joint_names[i]
            actuator_id = self.physics.model.actuator(f"{self._mujoco_robot_name}{joint_name}").id
            self.physics.data.ctrl[actuator_id] = effort[i]

    def set_dof_targets(self, obj_name: str, actions: list[Action]) -> None:
        self._actions_cache = actions

        # Extract velocity targets if present
        vel_targets = actions[0][obj_name].get("dof_vel_target", None)
        if vel_targets:
            joint_names = self.get_joint_names(self.robot.name, sort=True)
            self._current_vel_target = np.zeros(self._robot_num_dof)
            for i, joint_name in enumerate(joint_names):
                if joint_name in vel_targets:
                    self._current_vel_target[i] = vel_targets[joint_name]
        else:
            self._current_vel_target = None

        if self._manual_pd_on:
            joint_targets = actions[0][obj_name]["dof_pos_target"]
            joint_names = self.get_joint_names(self.robot.name, sort=True)

            self._current_action = np.zeros(self._robot_num_dof)
            for i, joint_name in enumerate(joint_names):
                if joint_name in joint_targets:
                    self._current_action[i] = joint_targets[joint_name]

            for i in self._position_controlled_joints:
                joint_name = joint_names[i]
                if joint_name in joint_targets:
                    actuator = self.physics.data.actuator(f"{self._mujoco_robot_name}{joint_name}")
                    actuator.ctrl = joint_targets[joint_name]
        else:
            joint_targets = actions[0][obj_name]["dof_pos_target"]
            for joint_name, target_pos in joint_targets.items():
                actuator = self.physics.data.actuator(f"{self._mujoco_robot_name}{joint_name}")
                actuator.ctrl = target_pos

    def set_actions(self, obj_name: str, actions):
        self._actions_cache = actions
        if self._manual_pd_on:
            self._current_action = actions.detach().to(dtype=torch.float32, device="cpu").numpy()
        else:
            self.physics.data.ctrl[:] = actions.detach().to(dtype=torch.float32, device="cpu").numpy()

    def refresh_render(self) -> None:
        self.physics.forward()  # Recomputes the forward dynamics without advancing the simulation.
        if self.viewer is not None:
            self.viewer.sync()

    def _simulate(self):
        if self._gravity_compensation:
            self._disable_robotgravity()

        # Apply torque control if manual PD is enabled
        if self._manual_pd_on:
            for _ in range(self.decimation):
                self._apply_pd_control(self._current_action)
                self.physics.step()
        else:
            self.physics.step(self.decimation)

        if not self.headless:
            self.viewer.sync()

    def close(self):
        if self.viewer is not None:
            self.viewer.close()

    ############################################################
    ## Utils
    ############################################################
    def get_joint_names(self, obj_name: str, sort: bool = True) -> list[str]:
        if isinstance(self.object_dict[obj_name], ArticulationObjCfg) or isinstance(
            self.object_dict[obj_name], BaseRobotCfg
        ):
            if obj_name == self.robot.name:
                prefix = self._mujoco_robot_name
            else:
                prefix = obj_name + "/"

            joint_names = [
                self.physics.model.joint(joint_id).name
                for joint_id in range(self.physics.model.njnt)
                if self.physics.model.joint(joint_id).name.startswith(prefix)
            ]

            if obj_name == self.robot.name:
                joint_names = [name[len(prefix) :] for name in joint_names]
            else:
                joint_names = [name.split("/")[-1] for name in joint_names]

            joint_names = [name for name in joint_names if name != ""]
            if sort:
                joint_names.sort()
            return joint_names
        else:
            return []

    def _get_actuator_names(self, robot_name: str) -> list[str]:
        assert isinstance(self.object_dict[robot_name], BaseRobotCfg)
        actuator_names = [self.physics.model.actuator(i).name for i in range(self.physics.model.nu)]

        robot_actuator_names = []
        for name in actuator_names:
            if name.startswith(self._mujoco_robot_name):
                joint_name = name[len(self._mujoco_robot_name) :]
                if joint_name:
                    robot_actuator_names.append(joint_name)

        all_joint_names = self.get_joint_names(robot_name)

        actuated_joint_names = []
        for joint_name in all_joint_names:
            if joint_name in self.robot.actuators:
                if self.robot.actuators[joint_name].fully_actuated is not False:
                    actuated_joint_names.append(joint_name)

        assert set(robot_actuator_names) == set(actuated_joint_names), (
            f"Actuator names {robot_actuator_names} do not match joint names {actuated_joint_names}"
        )

        return robot_actuator_names

    def _get_actuator_reindex(self, robot_name: str) -> list[int]:
        assert isinstance(self.object_dict[robot_name], BaseRobotCfg)
        origin_actuator_names = self._get_actuator_names(robot_name)
        sorted_actuator_names = sorted(origin_actuator_names)
        return [origin_actuator_names.index(name) for name in sorted_actuator_names]

    def get_body_names(self, obj_name: str, sort: bool = True) -> list[str]:
        if isinstance(self.object_dict[obj_name], ArticulationObjCfg):
            names = [self.physics.model.body(i).name for i in range(self.physics.model.nbody)]
            names = [name.split("/")[-1] for name in names if name.split("/")[0] == obj_name]
            names = [name for name in names if name != ""]
            if sort:
                names.sort()
            return names
        else:
            return []

    def _get_body_ids_reindex(self, obj_name: str) -> list[int]:
        """
        Charlie: needs to be taken down
        Get the reindexed body ids for a given object. Reindex means the body reordered by the returned ids will be sorted by their names alphabetically.

        Args:
            obj_name (str): The name of the object.

        Returns:
            list[int]: body ids in the order that making body names sorted alphabetically, length is number of bodies.

        Example:
            Suppose `obj_name = "h1"`, and the model has bodies:

            id 0: `"h1/"`
            id 1: `"h1/torso"`
            id 2: `"h1/left_leg"`
            id 3: `"h1/right_leg"`
            id 4: `"cube1/"`
            id 5: `"cube2/"`

            This function will return: `[2, 3, 1]`
        """
        assert isinstance(self.object_dict[obj_name], ArticulationObjCfg)
        if not hasattr(self, "_body_ids_reindex_cache"):
            self._body_ids_reindex_cache = {}
        if obj_name not in self._body_ids_reindex_cache:
            model_name = self.mj_objects[obj_name].model
            body_ids_origin = [
                bi
                for bi in range(self.physics.model.nbody)
                if self.physics.model.body(bi).name.split("/")[0] == model_name
                and self.physics.model.body(bi).name != f"{model_name}/"
            ]
            body_ids_reindex = [body_ids_origin[i] for i in self.get_body_reindex(obj_name)]
            self._body_ids_reindex_cache[obj_name] = body_ids_reindex
        return self._body_ids_reindex_cache[obj_name]

    ############################################################
    ## Misc
    ############################################################
    @property
    def num_envs(self) -> int:
        return 1

    @property
    def episode_length_buf(self) -> list[int]:
        return [self._episode_length_buf]

    @property
    def actions_cache(self) -> list[Action]:
        return self._actions_cache

    @property
    def device(self) -> torch.device:
        return torch.device("cpu")


MujocoParallelHandler = ParallelSimWrapper(MujocoHandler)
MujocoEnv: type[EnvWrapper[MujocoHandler]] = GymEnvWrapper(MujocoParallelHandler)<|MERGE_RESOLUTION|>--- conflicted
+++ resolved
@@ -21,8 +21,6 @@
 from metasim.sim.parallel import ParallelSimWrapper
 from metasim.types import Action
 from metasim.utils.state import CameraState, ObjectState, RobotState, TensorState
-
-from .mujoco_querier import MujocoQuerier
 
 
 class MujocoHandler(BaseSimHandler):
@@ -432,12 +430,8 @@
             state = CameraState(rgb=rgb, depth=depth)
             camera_states[camera.name] = state
         extras = self.get_extra()
-<<<<<<< HEAD
-        return TensorState(objects=object_states, robots=robot_states, cameras=camera_states, extras=extras)
-=======
 
         return TensorState(objects=object_states, robots=robot_states, cameras=camera_states, sensors={}, extras=extras)
->>>>>>> f4d80ce9
 
     def _set_root_state(self, obj_name, obj_state, zero_vel=False):
         """Set root position and rotation."""
@@ -498,9 +492,6 @@
             self._set_root_state(obj_name, obj_state, zero_vel)
             self._set_joint_state(obj_name, obj_state, zero_vel)
         self.physics.forward()
-
-    def get_extra(self):
-        return {k: MujocoQuerier.query(v, self) for k, v in (self.spec or {}).items() if v is not None}
 
     def _disable_robotgravity(self):
         gravity_vec = np.array([0.0, 0.0, -9.81])
