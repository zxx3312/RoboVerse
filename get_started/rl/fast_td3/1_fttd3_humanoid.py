--- conflicted
+++ resolved
@@ -11,13 +11,8 @@
     # Environment
     # -------------------------------------------------------------------------------
     "sim": "mjx",
-<<<<<<< HEAD
-    "robots": ["h1"],
-    "task": "humanoidbench:Crawl",
-=======
     "robots": ["h1_hand_hb"],
     "task": "humanoidbench:Push",
->>>>>>> 0882515c
     "decimation": 10,
     "train_or_eval": "train",
     # -------------------------------------------------------------------------------
