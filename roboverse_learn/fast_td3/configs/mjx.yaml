
# -------------------------------------------------------------------------------
# Environment
# -------------------------------------------------------------------------------
sim: mjx

robots: [h1]
<<<<<<< HEAD
task: humanoidbench:Crawl
=======
task: humanoidbench:Reach
>>>>>>> 8bf23853
decimation: 10
train_or_eval: train

# -------------------------------------------------------------------------------
# Seeds & Device
# -------------------------------------------------------------------------------
seed: 1
cuda: true
torch_deterministic: true
device_rank: 0

# -------------------------------------------------------------------------------
# Rollout & Timesteps
# -------------------------------------------------------------------------------

num_envs: 512
num_eval_envs: 512
total_timesteps: 4800
learning_starts: 10
num_steps: 1

# -------------------------------------------------------------------------------
# Replay, Batching, Discounting
# -------------------------------------------------------------------------------
buffer_size: 51200
batch_size: 32768
gamma: 0.99
tau: 0.1

# -------------------------------------------------------------------------------
# Update Schedule
# -------------------------------------------------------------------------------
policy_frequency: 2
num_updates: 2

# -------------------------------------------------------------------------------
# Optimizer & Network
# -------------------------------------------------------------------------------
critic_learning_rate: 0.0003
actor_learning_rate: 0.0003
weight_decay: 0.1
critic_hidden_dim: 1024
actor_hidden_dim: 512
init_scale: 0.01
num_atoms: 101

# -------------------------------------------------------------------------------
# Value Distribution & Exploration
# -------------------------------------------------------------------------------
v_min: -250.0
v_max: 250.0
policy_noise: 0.001
std_min: 0.001
std_max: 0.4
noise_clip: 0.5

# -------------------------------------------------------------------------------
# Algorithm Flags
# -------------------------------------------------------------------------------
use_cdq: true
compile: true
obs_normalization: true
max_grad_norm: 0.0
amp: true
amp_dtype: fp16
disable_bootstrap: false
measure_burnin: 3

# -------------------------------------------------------------------------------
# Optional Environment-Specific Features
# -------------------------------------------------------------------------------
use_domain_randomization: false
use_push_randomization: false
use_tuned_reward: false
action_bounds: 1.0

# -------------------------------------------------------------------------------
# Logging & Checkpointing
# -------------------------------------------------------------------------------
wandb_project: fast_td3_mjx128
exp_name: fasttd3_mjx128
use_wandb: true
checkpoint_path: null
eval_interval: 1000
save_interval: 1000<|MERGE_RESOLUTION|>--- conflicted
+++ resolved
@@ -5,11 +5,8 @@
 sim: mjx
 
 robots: [h1]
-<<<<<<< HEAD
 task: humanoidbench:Crawl
-=======
-task: humanoidbench:Reach
->>>>>>> 8bf23853
+
 decimation: 10
 train_or_eval: train
 
